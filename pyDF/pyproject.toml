[project]
name = "DeepFilterLib"
<<<<<<< HEAD
version = "0.1.11-pre"
classifiers = ["Programming Language :: Rust"]
=======
version = "0.1.12-pre"
classifiers = [
    "Programming Language :: Rust"
]
>>>>>>> 59b864b5
requires-python = ">=3.7"
dependencies = ["numpy >= 1.20"]

[build-system]
requires = ["maturin>=0.11,<0.12"]
build-backend = "maturin"

[tool.maturin]
sdist-include = ["Cargo.lock"]
strip = true

[tool.black]
line-length = 100
target-version = ["py37", "py38", "py39", "py310"]
include = '\.pyi?$'

[tool.isort]
profile = "black"
line_length = 100
skip_gitignore = true
known_first_party = ["df", "libdf", "libdfdata"]<|MERGE_RESOLUTION|>--- conflicted
+++ resolved
@@ -1,14 +1,9 @@
 [project]
 name = "DeepFilterLib"
-<<<<<<< HEAD
-version = "0.1.11-pre"
-classifiers = ["Programming Language :: Rust"]
-=======
 version = "0.1.12-pre"
 classifiers = [
     "Programming Language :: Rust"
 ]
->>>>>>> 59b864b5
 requires-python = ">=3.7"
 dependencies = ["numpy >= 1.20"]
 
